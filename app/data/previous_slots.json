--- conflicted
+++ resolved
@@ -1,18 +1,6 @@
 {
-<<<<<<< HEAD
   "חמישי, 9 אוקטובר 2025_64": {
     "date": "חמישי, 9 אוקטובר 2025",
-=======
-  "חמישי, 9 אוקטובר 2025_62": {
-    "date": "חמישי, 9 אוקטובר 2025",
-    "event_id": "62",
-    "time": "09:00 - 11:00",
-    "service_type": "עידו",
-    "is_available": true
-  },
-  "חמישי, 9 אוקטובר 2025_64": {
-    "date": "חמישי, 9 אוקטובר 2025",
->>>>>>> af636f68
     "event_id": "64",
     "time": "14:00 - 16:00",
     "service_type": "עידו",
@@ -88,7 +76,6 @@
     "service_type": "הרמוני",
     "is_available": true
   },
-<<<<<<< HEAD
   "חמישי, 9 אוקטובר 2025_42": {
     "date": "חמישי, 9 אוקטובר 2025",
     "event_id": "42",
@@ -98,10 +85,6 @@
   },
   "חמישי, 9 אוקטובר 2025_44": {
     "date": "חמישי, 9 אוקטובר 2025",
-=======
-  "חמישי, 9 אוקטובר 2025_44": {
-    "date": "חמישי, 9 אוקטובר 2025",
->>>>>>> af636f68
     "event_id": "44",
     "time": "14:00 - 17:00",
     "service_type": "כרמן החדשה",
@@ -1829,7 +1812,6 @@
     "service_type": "קטמנדו",
     "is_available": true
   },
-<<<<<<< HEAD
   "שישי, 17 אוקטובר 2025_20": {
     "date": "שישי, 17 אוקטובר 2025",
     "event_id": "20",
@@ -1837,8 +1819,6 @@
     "service_type": "קטמנדו",
     "is_available": true
   },
-=======
->>>>>>> af636f68
   "שבת, 18 אוקטובר 2025_50": {
     "date": "שבת, 18 אוקטובר 2025",
     "event_id": "50",
